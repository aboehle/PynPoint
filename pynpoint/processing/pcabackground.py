--- conflicted
+++ resolved
@@ -10,10 +10,6 @@
 
 from scipy.sparse.linalg import svds
 from scipy.optimize import curve_fit
-<<<<<<< HEAD
-from six.moves import map
-=======
->>>>>>> 487a6b04
 
 from pynpoint.core.processing import ProcessingModule
 from pynpoint.processing.resizing import CropImagesModule
